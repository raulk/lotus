--- conflicted
+++ resolved
@@ -6,10 +6,6 @@
 	"encoding/binary"
 	"fmt"
 
-<<<<<<< HEAD
-	ffi "github.com/filecoin-project/filecoin-ffi"
-=======
->>>>>>> 0fa362cc
 	"github.com/filecoin-project/go-address"
 	"github.com/filecoin-project/go-amt-ipld/v2"
 	amt2 "github.com/filecoin-project/go-amt-ipld/v2"
@@ -444,13 +440,8 @@
 	}
 
 	activeFaults := uint64(0)
-<<<<<<< HEAD
-	var sectorInfos []ffi.PublicSectorInfo
+	var sectorInfos []types.PublicSectorInfo
 	if err := pss.ForEach(vmctx.Context(), func(id uint64, v *cbg.Deferred) error {
-=======
-	var sectorInfos []types.PublicSectorInfo
-	if err := pss.ForEach(func(id uint64, v *cbg.Deferred) error {
->>>>>>> 0fa362cc
 		if faults[id] {
 			activeFaults++
 			return nil
