package modules

import (
	"context"
	"io"
	"time"

	"github.com/ipfs/go-bitswap"
	"github.com/ipfs/go-bitswap/network"
	"github.com/ipfs/go-blockservice"
	"github.com/libp2p/go-libp2p-core/host"
	"github.com/libp2p/go-libp2p-core/routing"
	pubsub "github.com/libp2p/go-libp2p-pubsub"
	"go.uber.org/fx"
	"golang.org/x/xerrors"

	"github.com/filecoin-project/lotus/build"
	"github.com/filecoin-project/lotus/chain"
	"github.com/filecoin-project/lotus/chain/beacon"
	"github.com/filecoin-project/lotus/chain/exchange"
	"github.com/filecoin-project/lotus/chain/gen/slashfilter"
	"github.com/filecoin-project/lotus/chain/messagepool"
	"github.com/filecoin-project/lotus/chain/stmgr"
	"github.com/filecoin-project/lotus/chain/store"
	"github.com/filecoin-project/lotus/chain/vm"
	"github.com/filecoin-project/lotus/extern/sector-storage/ffiwrapper"
	"github.com/filecoin-project/lotus/journal"
	"github.com/filecoin-project/lotus/lib/bufbstore"
	"github.com/filecoin-project/lotus/lib/timedbs"
	"github.com/filecoin-project/lotus/node/modules/dtypes"
	"github.com/filecoin-project/lotus/node/modules/helpers"
)

// ChainBitswap uses a blockstore that bypasses all caches.
func ChainBitswap(mctx helpers.MetricsCtx, lc fx.Lifecycle, host host.Host, rt routing.Routing, bs dtypes.ExposedBlockstore) dtypes.ChainBitswap {
	// prefix protocol for chain bitswap
	// (so bitswap uses /chain/ipfs/bitswap/1.0.0 internally for chain sync stuff)
	bitswapNetwork := network.NewFromIpfsHost(host, rt, network.Prefix("/chain"))
	bitswapOptions := []bitswap.Option{bitswap.ProvideEnabled(false)}

	// Write all incoming bitswap blocks into a temporary blockstore for two
	// block times. If they validate, they'll be persisted later.
	cache := timedbs.NewTimedCacheBS(2 * time.Duration(build.BlockDelaySecs) * time.Second)
	lc.Append(fx.Hook{OnStop: cache.Stop, OnStart: cache.Start})

	bitswapBs := bufbstore.NewTieredBstore(bs, cache)

	// Use just exch.Close(), closing the context is not needed
	exch := bitswap.New(mctx, bitswapNetwork, bitswapBs, bitswapOptions...)
	lc.Append(fx.Hook{
		OnStop: func(ctx context.Context) error {
			return exch.Close()
		},
	})

	return exch
}

func ChainBlockService(bs dtypes.ExposedBlockstore, rem dtypes.ChainBitswap) dtypes.ChainBlockService {
	return blockservice.New(bs, rem)
}

func MessagePool(lc fx.Lifecycle, sm *stmgr.StateManager, ps *pubsub.PubSub, ds dtypes.MetadataDS, nn dtypes.NetworkName, j journal.Journal) (*messagepool.MessagePool, error) {
	mpp := messagepool.NewProvider(sm, ps)
	mp, err := messagepool.New(mpp, ds, nn, j)
	if err != nil {
		return nil, xerrors.Errorf("constructing mpool: %w", err)
	}
	lc.Append(fx.Hook{
		OnStop: func(_ context.Context) error {
			return mp.Close()
		},
	})
	return mp, nil
}

<<<<<<< HEAD
func ChainStore(cbs dtypes.ChainBlockstore, sbs dtypes.StateBlockstore, ds dtypes.MetadataDS, syscalls vm.SyscallBuilder, j journal.Journal) *store.ChainStore {
	chain := store.NewChainStore(cbs, sbs, ds, syscalls, j)
=======
func ChainRawBlockstore(lc fx.Lifecycle, mctx helpers.MetricsCtx, r repo.LockedRepo) (dtypes.ChainRawBlockstore, error) {
	bs, err := r.Blockstore(repo.BlockstoreChain)
	if err != nil {
		return nil, err
	}

	// TODO potentially replace this cached blockstore by a CBOR cache.
	cbs, err := blockstore.CachedBlockstore(helpers.LifecycleCtx(mctx, lc), bs, blockstore.DefaultCacheOpts())
	if err != nil {
		return nil, err
	}

	return cbs, nil
}

func ChainBlockService(bs dtypes.ChainRawBlockstore, rem dtypes.ChainBitswap) dtypes.ChainBlockService {
	return blockservice.New(bs, rem)
}

func FallbackChainBlockstore(rbs dtypes.ChainRawBlockstore) dtypes.ChainBlockstore {
	return &blockstore.FallbackStore{
		Blockstore: rbs,
	}
}

func SetupFallbackBlockstore(cbs dtypes.ChainBlockstore, rem dtypes.ChainBitswap) error {
	fbs, ok := cbs.(*blockstore.FallbackStore)
	if !ok {
		return xerrors.Errorf("expected a FallbackStore")
	}

	fbs.SetFallback(rem.GetBlock)
	return nil
}

func ChainStore(lc fx.Lifecycle, bs dtypes.ChainBlockstore, lbs dtypes.ChainRawBlockstore, ds dtypes.MetadataDS, syscalls vm.SyscallBuilder, j journal.Journal) *store.ChainStore {
	chain := store.NewChainStore(bs, lbs, ds, syscalls, j)
>>>>>>> 375b7a1c

	if err := chain.Load(); err != nil {
		log.Warnf("loading chain state from disk: %s", err)
	}

	lc.Append(fx.Hook{
		OnStop: func(_ context.Context) error {
			return chain.Close()
		},
	})

	return chain
}

func NetworkName(mctx helpers.MetricsCtx, lc fx.Lifecycle, cs *store.ChainStore, us stmgr.UpgradeSchedule, _ dtypes.AfterGenesisSet) (dtypes.NetworkName, error) {
	if !build.Devnet {
		return "testnetnet", nil
	}

	ctx := helpers.LifecycleCtx(mctx, lc)

	sm, err := stmgr.NewStateManagerWithUpgradeSchedule(cs, us)
	if err != nil {
		return "", err
	}

	netName, err := stmgr.GetNetworkName(ctx, sm, cs.GetHeaviestTipSet().ParentState())
	return netName, err
}

type SyncerParams struct {
	fx.In

	Lifecycle    fx.Lifecycle
	MetadataDS   dtypes.MetadataDS
	StateManager *stmgr.StateManager
	ChainXchg    exchange.Client
	SyncMgrCtor  chain.SyncManagerCtor
	Host         host.Host
	Beacon       beacon.Schedule
	Verifier     ffiwrapper.Verifier
}

func NewSyncer(params SyncerParams) (*chain.Syncer, error) {
	var (
		lc     = params.Lifecycle
		ds     = params.MetadataDS
		sm     = params.StateManager
		ex     = params.ChainXchg
		smCtor = params.SyncMgrCtor
		h      = params.Host
		b      = params.Beacon
		v      = params.Verifier
	)
	syncer, err := chain.NewSyncer(ds, sm, ex, smCtor, h.ConnManager(), h.ID(), b, v)
	if err != nil {
		return nil, err
	}

	lc.Append(fx.Hook{
		OnStart: func(_ context.Context) error {
			syncer.Start()
			return nil
		},
		OnStop: func(_ context.Context) error {
			syncer.Stop()
			return nil
		},
	})
	return syncer, nil
}

func NewSlashFilter(ds dtypes.MetadataDS) *slashfilter.SlashFilter {
	return slashfilter.New(ds)
}

func closerStopHook(c io.Closer) fx.Hook {
	return fx.Hook{
		OnStop: func(_ context.Context) error {
			return c.Close()
		},
	}
}<|MERGE_RESOLUTION|>--- conflicted
+++ resolved
@@ -74,48 +74,8 @@
 	return mp, nil
 }
 
-<<<<<<< HEAD
-func ChainStore(cbs dtypes.ChainBlockstore, sbs dtypes.StateBlockstore, ds dtypes.MetadataDS, syscalls vm.SyscallBuilder, j journal.Journal) *store.ChainStore {
+func ChainStore(lc fx.Lifecycle, cbs dtypes.ChainBlockstore, sbs dtypes.StateBlockstore, ds dtypes.MetadataDS, syscalls vm.SyscallBuilder, j journal.Journal) *store.ChainStore {
 	chain := store.NewChainStore(cbs, sbs, ds, syscalls, j)
-=======
-func ChainRawBlockstore(lc fx.Lifecycle, mctx helpers.MetricsCtx, r repo.LockedRepo) (dtypes.ChainRawBlockstore, error) {
-	bs, err := r.Blockstore(repo.BlockstoreChain)
-	if err != nil {
-		return nil, err
-	}
-
-	// TODO potentially replace this cached blockstore by a CBOR cache.
-	cbs, err := blockstore.CachedBlockstore(helpers.LifecycleCtx(mctx, lc), bs, blockstore.DefaultCacheOpts())
-	if err != nil {
-		return nil, err
-	}
-
-	return cbs, nil
-}
-
-func ChainBlockService(bs dtypes.ChainRawBlockstore, rem dtypes.ChainBitswap) dtypes.ChainBlockService {
-	return blockservice.New(bs, rem)
-}
-
-func FallbackChainBlockstore(rbs dtypes.ChainRawBlockstore) dtypes.ChainBlockstore {
-	return &blockstore.FallbackStore{
-		Blockstore: rbs,
-	}
-}
-
-func SetupFallbackBlockstore(cbs dtypes.ChainBlockstore, rem dtypes.ChainBitswap) error {
-	fbs, ok := cbs.(*blockstore.FallbackStore)
-	if !ok {
-		return xerrors.Errorf("expected a FallbackStore")
-	}
-
-	fbs.SetFallback(rem.GetBlock)
-	return nil
-}
-
-func ChainStore(lc fx.Lifecycle, bs dtypes.ChainBlockstore, lbs dtypes.ChainRawBlockstore, ds dtypes.MetadataDS, syscalls vm.SyscallBuilder, j journal.Journal) *store.ChainStore {
-	chain := store.NewChainStore(bs, lbs, ds, syscalls, j)
->>>>>>> 375b7a1c
 
 	if err := chain.Load(); err != nil {
 		log.Warnf("loading chain state from disk: %s", err)
